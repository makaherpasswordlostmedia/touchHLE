--- conflicted
+++ resolved
@@ -18,15 +18,13 @@
 authors = { workspace = true }
 homepage = { workspace = true }
 
-<<<<<<< HEAD
 [lib]
 # https://users.rust-lang.org/t/making-both-binary-and-cdylib-from-one-package/29105
 crate_type = ["cdylib", "rlib"]
-=======
+
 [[bin]]
 name = "touchHLE"
 path = "src/bin.rs"
->>>>>>> c7eab4ad
 
 [features]
 default = ["static"]
