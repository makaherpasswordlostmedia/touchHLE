--- conflicted
+++ resolved
@@ -103,7 +103,13 @@
         let sdl_ctx = sdl2::init().unwrap();
         let video_ctx = sdl_ctx.video().unwrap();
 
-<<<<<<< HEAD
+        // The "hidapi" feature of rust-sdl2 is enabled so that sdl2::sensor
+        // is available, but we don't want to enable SDL's HIDAPI controller
+        // drivers because they cause duplicated controllers on macOS
+        // (https://github.com/libsdl-org/SDL/issues/7479). Once that's fixed,
+        // remove this (https://github.com/hikari-no-yume/touchHLE/issues/85).
+        sdl2::hint::set("SDL_JOYSTICK_HIDAPI", "0");
+
         if env::consts::OS == "android" {
             // It's important to set context version BEFORE window creation
             // ref. https://wiki.libsdl.org/SDL2/SDL_GLattr
@@ -111,14 +117,6 @@
             attr.set_context_version(1, 1);
             attr.set_context_profile(sdl2::video::GLProfile::GLES);
         }
-=======
-        // The "hidapi" feature of rust-sdl2 is enabled so that sdl2::sensor
-        // is available, but we don't want to enable SDL's HIDAPI controller
-        // drivers because they cause duplicated controllers on macOS
-        // (https://github.com/libsdl-org/SDL/issues/7479). Once that's fixed,
-        // remove this (https://github.com/hikari-no-yume/touchHLE/issues/85).
-        sdl2::hint::set("SDL_JOYSTICK_HIDAPI", "0");
->>>>>>> 15a96010
 
         // SDL2 disables the screen saver by default, but iPhone OS enables
         // the idle timer that triggers sleep by default, so we turn it back on
