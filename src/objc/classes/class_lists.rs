--- conflicted
+++ resolved
@@ -55,18 +55,14 @@
     uikit::ui_screen::CLASSES,
     uikit::ui_touch::CLASSES,
     uikit::ui_view::CLASSES,
-<<<<<<< HEAD
-    uikit::ui_label::CLASSES,
     uikit::ui_scroll_view::CLASSES,
     uikit::ui_text_view::CLASSES,
     uikit::ui_switch::CLASSES,
-=======
     uikit::ui_view::ui_alert_view::CLASSES,
     uikit::ui_view::ui_control::CLASSES,
     uikit::ui_view::ui_control::ui_text_field::CLASSES,
     uikit::ui_view::ui_image_view::CLASSES,
     uikit::ui_view::ui_label::CLASSES,
     uikit::ui_view::ui_window::CLASSES,
->>>>>>> 7e1d995e
     uikit::ui_view_controller::CLASSES,
 ];